/**
 * @license Copyright (c) 2003-2017, CKSource - Frederico Knabben. All rights reserved.
 * For licensing, see LICENSE.md.
 */

'use strict';

const mockery = require( 'mockery' );
const { expect } = require( 'chai' );
const sinon = require( 'sinon' );
const proxyquire = require( 'proxyquire' );

describe( 'getKarmaConfig', () => {
	let getKarmaConfig, sandbox, stubs;
	const originalEnv = process.env;

	beforeEach( () => {
		sandbox = sinon.sandbox.create();

		sandbox.stub( process, 'cwd' ).returns( 'workspace' );
		sandbox.stub( path, 'join' ).callsFake( ( ...chunks ) => chunks.join( '/' ) );

		// Sinon cannot stub non-existing props.
		process.env = Object.assign( {}, originalEnv, { TRAVIS: false } );
<<<<<<< HEAD

		stubs = {
			fs: {
				writeFileSync: sandbox.stub()
			},
			glob: {
				sync: sandbox.stub()
			}
		};
=======
>>>>>>> e0acc1ab

		mockery.enable( {
			warnOnReplace: false,
			warnOnUnregistered: false
		} );

		mockery.registerMock( './getwebpackconfig', options => options );

		getKarmaConfig = proxyquire( '../../../lib/utils/automated-tests/getkarmaconfig', {
			fs: stubs.fs,
			glob: stubs.glob
		} );
	} );

	afterEach( () => {
		sandbox.restore();
		mockery.disable();
		mockery.deregisterAll();

		process.env = originalEnv;
	} );

	it( 'should return basic karma config for all tested files', () => {
		const allFiles = [
			'workspace/packages/ckeditor5-autoformat/tests/foo.js',
			'workspace/packages/ckeditor5-basic-styles/tests/bar.js',
			'workspace/packages/ckeditor5-engine/tests/foo/bar.js'
		];

		stubs.glob.sync.returns( allFiles );

		const karmaConfig = getKarmaConfig( {
			files: [ '*' ],
			reporter: 'mocha',
			sourceMap: false,
			coverage: false,
			browsers: [ 'Chrome' ],
			watch: false,
			verbose: false,
<<<<<<< HEAD
			themePath: 'path/to/theme'
		} );

		expect( karmaConfig ).to.have.own.property( 'basePath', 'workspace' );
		expect( karmaConfig ).to.have.own.property( 'frameworks' );
		expect( karmaConfig ).to.have.own.property( 'files' );
		expect( karmaConfig ).to.have.own.property( 'preprocessors' );
		expect( karmaConfig ).to.have.own.property( 'webpack' );
		expect( karmaConfig.webpack.files ).to.deep.equal( [ 'workspace/packages/ckeditor5-*/tests/**/*.js' ] );
		expect( karmaConfig.webpack.sourceMap ).to.equal( false );
		expect( karmaConfig.webpack.coverage ).to.equal( false );
		expect( karmaConfig.webpack.themePath ).to.equal( 'path/to/theme' );
		expect( karmaConfig ).to.have.own.property( 'webpackMiddleware' );
		expect( karmaConfig ).to.have.own.property( 'reporters' );
		expect( karmaConfig ).to.have.own.property( 'browsers' );
		expect( karmaConfig ).to.have.own.property( 'singleRun', true );
	} );

	it( 'should return karma config with current package\'s tests', () => {
		const karmaConfig = getKarmaConfig( {
			files: [ '/' ],
			reporter: 'mocha'
		} );

		expect( karmaConfig.files ).to.deep.eq( [
			'workspace/tests/**/*.js',
		] );
	} );

	it( 'should return karma config with transformed given package files', () => {
		const karmaConfig = getKarmaConfig( {
			files: [ 'engine', 'utils' ],
			reporter: 'mocha'
		} );

		expect( karmaConfig.files ).to.deep.eq( [
			'workspace/packages/ckeditor5-engine/tests/**/*.js',
			'workspace/packages/ckeditor5-utils/tests/**/*.js',
		] );
	} );

	it( 'should return karma config with transformed excluded packages as files', () => {
		const karmaConfig = getKarmaConfig( {
			files: [ '!engine' ],
			reporter: 'mocha'
		} );

		expect( karmaConfig.files ).to.deep.eq( [
			'workspace/packages/ckeditor5-!(engine)*/tests/**/*.js',
		] );
	} );

	it( 'should return karma config with transformed package directories as files', () => {
		const karmaConfig = getKarmaConfig( {
			files: [ 'engine/view' ],
			reporter: 'mocha'
		} );

		expect( karmaConfig.files ).to.deep.eq( [
			'workspace/packages/ckeditor5-engine/tests/view/**/*.js',
		] );
	} );

	it( 'should return karma config with transformed glob as files', () => {
		const karmaConfig = getKarmaConfig( {
			files: [ 'engine/model/**/*.js' ],
			reporter: 'mocha'
		} );

		expect( karmaConfig.files ).to.deep.eq( [
			'workspace/packages/ckeditor5-engine/tests/model/**/*.js',
		] );
	} );

	it( 'should return karma config with coverage reporter', () => {
		const karmaConfig = getKarmaConfig( {
			files: [ 'engine/model/**/*.js' ],
			reporter: 'mocha',
			coverage: true,
		} );

		expect( karmaConfig.reporters ).to.deep.eq( [ 'mocha', 'coverage' ] );
		expect( karmaConfig.coverageReporter ).to.deep.eq( {
			reporters: [
				{
					type: 'text-summary'
				},
				{
					dir: 'workspace/coverage',
					type: 'html'
				},
				{
					type: 'lcovonly',
					subdir: '.',
					dir: 'workspace/coverage'
				}
			]
		} );
	} );

	it( 'should return karma config for options.server=true', () => {
		const karmaConfig = getKarmaConfig( {
			files: [ '/' ],
			reporter: 'mocha',
			server: true
		} );

		expect( karmaConfig.browsers ).to.equal( null );
		expect( karmaConfig.autoWatch ).to.equal( true );
		expect( karmaConfig.singleRun ).to.equal( false );
	} );

	it( 'should return karma config for options.watch=true', () => {
		const karmaConfig = getKarmaConfig( {
			files: [ '/' ],
			reporter: 'mocha',
			watch: true,
			browsers: [ 'Chrome' ]
		} );

		expect( karmaConfig.browsers ).to.deep.equal( [ 'CHROME_LOCAL' ] );
		expect( karmaConfig.autoWatch ).to.equal( true );
		expect( karmaConfig.singleRun ).to.equal( false );
	} );

	it( 'should throw an error if no files are provided', () => {
		const spy = sandbox.spy( getKarmaConfig );

		try {
			spy( {
				reporter: 'mocha'
			} );
		} catch ( err ) {
			expect( err ).to.be.an.instanceof( Error );
		}
=======
			themePath: 'workspace/path/to/theme.css',
			entryFile: 'workspace/entry-file.js',
			globPatterns: {
				'*': 'workspace/packages/ckeditor5-*/tests/**/*.js'
			}
		} );
>>>>>>> e0acc1ab

		expect( karmaConfig ).to.have.own.property( 'basePath', 'workspace' );
		expect( karmaConfig ).to.have.own.property( 'frameworks' );
		expect( karmaConfig ).to.have.own.property( 'files' );
		expect( karmaConfig ).to.have.own.property( 'preprocessors' );
		expect( karmaConfig ).to.have.own.property( 'webpack' );
		expect( karmaConfig.webpack.files ).to.deep.equal( [ 'workspace/packages/ckeditor5-*/tests/**/*.js' ] );
		expect( karmaConfig.webpack.sourceMap ).to.equal( false );
		expect( karmaConfig.webpack.coverage ).to.equal( false );
		expect( karmaConfig.webpack.themePath ).to.equal( 'workspace/path/to/theme.css' );
		expect( karmaConfig ).to.have.own.property( 'webpackMiddleware' );
		expect( karmaConfig ).to.have.own.property( 'reporters' );
		expect( karmaConfig ).to.have.own.property( 'browsers' );
		expect( karmaConfig ).to.have.own.property( 'singleRun', true );
	} );
} );<|MERGE_RESOLUTION|>--- conflicted
+++ resolved
@@ -8,10 +8,10 @@
 const mockery = require( 'mockery' );
 const { expect } = require( 'chai' );
 const sinon = require( 'sinon' );
-const proxyquire = require( 'proxyquire' );
+const path = require( 'path' );
 
 describe( 'getKarmaConfig', () => {
-	let getKarmaConfig, sandbox, stubs;
+	let getKarmaConfig, sandbox;
 	const originalEnv = process.env;
 
 	beforeEach( () => {
@@ -22,18 +22,6 @@
 
 		// Sinon cannot stub non-existing props.
 		process.env = Object.assign( {}, originalEnv, { TRAVIS: false } );
-<<<<<<< HEAD
-
-		stubs = {
-			fs: {
-				writeFileSync: sandbox.stub()
-			},
-			glob: {
-				sync: sandbox.stub()
-			}
-		};
-=======
->>>>>>> e0acc1ab
 
 		mockery.enable( {
 			warnOnReplace: false,
@@ -42,10 +30,7 @@
 
 		mockery.registerMock( './getwebpackconfig', options => options );
 
-		getKarmaConfig = proxyquire( '../../../lib/utils/automated-tests/getkarmaconfig', {
-			fs: stubs.fs,
-			glob: stubs.glob
-		} );
+		getKarmaConfig = require( '../../../lib/utils/automated-tests/getkarmaconfig' );
 	} );
 
 	afterEach( () => {
@@ -57,14 +42,6 @@
 	} );
 
 	it( 'should return basic karma config for all tested files', () => {
-		const allFiles = [
-			'workspace/packages/ckeditor5-autoformat/tests/foo.js',
-			'workspace/packages/ckeditor5-basic-styles/tests/bar.js',
-			'workspace/packages/ckeditor5-engine/tests/foo/bar.js'
-		];
-
-		stubs.glob.sync.returns( allFiles );
-
 		const karmaConfig = getKarmaConfig( {
 			files: [ '*' ],
 			reporter: 'mocha',
@@ -73,150 +50,12 @@
 			browsers: [ 'Chrome' ],
 			watch: false,
 			verbose: false,
-<<<<<<< HEAD
-			themePath: 'path/to/theme'
-		} );
-
-		expect( karmaConfig ).to.have.own.property( 'basePath', 'workspace' );
-		expect( karmaConfig ).to.have.own.property( 'frameworks' );
-		expect( karmaConfig ).to.have.own.property( 'files' );
-		expect( karmaConfig ).to.have.own.property( 'preprocessors' );
-		expect( karmaConfig ).to.have.own.property( 'webpack' );
-		expect( karmaConfig.webpack.files ).to.deep.equal( [ 'workspace/packages/ckeditor5-*/tests/**/*.js' ] );
-		expect( karmaConfig.webpack.sourceMap ).to.equal( false );
-		expect( karmaConfig.webpack.coverage ).to.equal( false );
-		expect( karmaConfig.webpack.themePath ).to.equal( 'path/to/theme' );
-		expect( karmaConfig ).to.have.own.property( 'webpackMiddleware' );
-		expect( karmaConfig ).to.have.own.property( 'reporters' );
-		expect( karmaConfig ).to.have.own.property( 'browsers' );
-		expect( karmaConfig ).to.have.own.property( 'singleRun', true );
-	} );
-
-	it( 'should return karma config with current package\'s tests', () => {
-		const karmaConfig = getKarmaConfig( {
-			files: [ '/' ],
-			reporter: 'mocha'
-		} );
-
-		expect( karmaConfig.files ).to.deep.eq( [
-			'workspace/tests/**/*.js',
-		] );
-	} );
-
-	it( 'should return karma config with transformed given package files', () => {
-		const karmaConfig = getKarmaConfig( {
-			files: [ 'engine', 'utils' ],
-			reporter: 'mocha'
-		} );
-
-		expect( karmaConfig.files ).to.deep.eq( [
-			'workspace/packages/ckeditor5-engine/tests/**/*.js',
-			'workspace/packages/ckeditor5-utils/tests/**/*.js',
-		] );
-	} );
-
-	it( 'should return karma config with transformed excluded packages as files', () => {
-		const karmaConfig = getKarmaConfig( {
-			files: [ '!engine' ],
-			reporter: 'mocha'
-		} );
-
-		expect( karmaConfig.files ).to.deep.eq( [
-			'workspace/packages/ckeditor5-!(engine)*/tests/**/*.js',
-		] );
-	} );
-
-	it( 'should return karma config with transformed package directories as files', () => {
-		const karmaConfig = getKarmaConfig( {
-			files: [ 'engine/view' ],
-			reporter: 'mocha'
-		} );
-
-		expect( karmaConfig.files ).to.deep.eq( [
-			'workspace/packages/ckeditor5-engine/tests/view/**/*.js',
-		] );
-	} );
-
-	it( 'should return karma config with transformed glob as files', () => {
-		const karmaConfig = getKarmaConfig( {
-			files: [ 'engine/model/**/*.js' ],
-			reporter: 'mocha'
-		} );
-
-		expect( karmaConfig.files ).to.deep.eq( [
-			'workspace/packages/ckeditor5-engine/tests/model/**/*.js',
-		] );
-	} );
-
-	it( 'should return karma config with coverage reporter', () => {
-		const karmaConfig = getKarmaConfig( {
-			files: [ 'engine/model/**/*.js' ],
-			reporter: 'mocha',
-			coverage: true,
-		} );
-
-		expect( karmaConfig.reporters ).to.deep.eq( [ 'mocha', 'coverage' ] );
-		expect( karmaConfig.coverageReporter ).to.deep.eq( {
-			reporters: [
-				{
-					type: 'text-summary'
-				},
-				{
-					dir: 'workspace/coverage',
-					type: 'html'
-				},
-				{
-					type: 'lcovonly',
-					subdir: '.',
-					dir: 'workspace/coverage'
-				}
-			]
-		} );
-	} );
-
-	it( 'should return karma config for options.server=true', () => {
-		const karmaConfig = getKarmaConfig( {
-			files: [ '/' ],
-			reporter: 'mocha',
-			server: true
-		} );
-
-		expect( karmaConfig.browsers ).to.equal( null );
-		expect( karmaConfig.autoWatch ).to.equal( true );
-		expect( karmaConfig.singleRun ).to.equal( false );
-	} );
-
-	it( 'should return karma config for options.watch=true', () => {
-		const karmaConfig = getKarmaConfig( {
-			files: [ '/' ],
-			reporter: 'mocha',
-			watch: true,
-			browsers: [ 'Chrome' ]
-		} );
-
-		expect( karmaConfig.browsers ).to.deep.equal( [ 'CHROME_LOCAL' ] );
-		expect( karmaConfig.autoWatch ).to.equal( true );
-		expect( karmaConfig.singleRun ).to.equal( false );
-	} );
-
-	it( 'should throw an error if no files are provided', () => {
-		const spy = sandbox.spy( getKarmaConfig );
-
-		try {
-			spy( {
-				reporter: 'mocha'
-			} );
-		} catch ( err ) {
-			expect( err ).to.be.an.instanceof( Error );
-		}
-=======
 			themePath: 'workspace/path/to/theme.css',
 			entryFile: 'workspace/entry-file.js',
 			globPatterns: {
 				'*': 'workspace/packages/ckeditor5-*/tests/**/*.js'
 			}
 		} );
->>>>>>> e0acc1ab
 
 		expect( karmaConfig ).to.have.own.property( 'basePath', 'workspace' );
 		expect( karmaConfig ).to.have.own.property( 'frameworks' );
