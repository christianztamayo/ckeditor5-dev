--- conflicted
+++ resolved
@@ -9,6 +9,7 @@
 const { expect } = require( 'chai' );
 const sinon = require( 'sinon' );
 const proxyquire = require( 'proxyquire' );
+const path = require( 'path' );
 
 describe( 'getKarmaConfig', () => {
 	let getKarmaConfig, sandbox, stubs;
@@ -67,20 +68,6 @@
 			themePath: 'path/to/theme'
 		} );
 
-<<<<<<< HEAD
-		expect( karmaConfig ).to.have.own.property( 'basePath', 'workspace' );
-		expect( karmaConfig ).to.have.own.property( 'frameworks' );
-		expect( karmaConfig ).to.have.own.property( 'files' );
-		expect( karmaConfig ).to.have.own.property( 'preprocessors' );
-		expect( karmaConfig ).to.have.own.property( 'webpack' );
-		expect( karmaConfig.webpack.files ).to.deep.equal( [ 'workspace/packages/ckeditor5-*/tests/**/*.js' ] );
-		expect( karmaConfig.webpack.sourceMap ).to.equal( false );
-		expect( karmaConfig.webpack.coverage ).to.equal( false );
-		expect( karmaConfig ).to.have.own.property( 'webpackMiddleware' );
-		expect( karmaConfig ).to.have.own.property( 'reporters' );
-		expect( karmaConfig ).to.have.own.property( 'browsers' );
-		expect( karmaConfig ).to.have.own.property( 'singleRun', true );
-=======
 		const expectedFile = 'workspace/packages/ckeditor5-*/tests/**/*.js';
 
 		expect( karmaConfig ).to.deep.equal( {
@@ -120,6 +107,34 @@
 					base: 'Chrome',
 					flags: [ '--disable-background-timer-throttling' ]
 				},
+				Windows_Edge: {
+					base: 'BrowserStack',
+					os: 'Windows',
+					os_version: '10',
+					browser: 'edge',
+					browser_version: '16.0'
+				},
+				Mavericks_Chrome: {
+					base: 'BrowserStack',
+					os: 'OS X',
+					os_version: 'Mavericks',
+					browser: 'chrome',
+					browser_version: '62.0'
+				},
+				Yosemite_Firefox: {
+					base: 'BrowserStack',
+					os: 'OS X',
+					os_version: 'Yosemite',
+					browser: 'firefox',
+					browser_version: '56.0'
+				},
+				HighSierra_Safari: {
+					base: 'BrowserStack',
+					os: 'OS X',
+					os_version: 'High Sierra',
+					browser: 'safari',
+					browser_version: '11.0'
+				}
 			},
 			singleRun: true,
 			concurrency: Infinity,
@@ -128,7 +143,6 @@
 				showDiff: true
 			}
 		} );
->>>>>>> 1e3f0e8c
 	} );
 
 	it( 'should return karma config with current package\'s tests', () => {
