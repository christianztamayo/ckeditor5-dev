--- conflicted
+++ resolved
@@ -15,11 +15,7 @@
 const executeOnPackages = require( '../utils/executeonpackages' );
 const getPackageJson = require( '../utils/getpackagejson' );
 const getPackagesToRelease = require( '../utils/getpackagestorelease' );
-<<<<<<< HEAD
 const getPackagesPaths = require( '../utils/getpackagespaths' );
-=======
-const getSubPackagesPaths = require( '../utils/getsubpackagespaths' );
->>>>>>> 6a4dfb24
 const updateDependenciesVersions = require( '../utils/updatedependenciesversions' );
 const validatePackageToRelease = require( '../utils/validatepackagetorelease' );
 
@@ -48,11 +44,7 @@
 
 	const dryRun = Boolean( options.dryRun );
 
-<<<<<<< HEAD
 	const pathsCollection = getPackagesPaths( {
-=======
-	const pathsCollection = getSubPackagesPaths( {
->>>>>>> 6a4dfb24
 		cwd: options.cwd,
 		packages: options.packages,
 		skipPackages: options.skipPackages || [],
