--- conflicted
+++ resolved
@@ -16,13 +16,8 @@
 const executeOnPackages = require( '../utils/executeonpackages' );
 const { getChangesForVersion } = require( '../utils/changelog' );
 const getPackageJson = require( '../utils/getpackagejson' );
-<<<<<<< HEAD
 const getPackagesPaths = require( '../utils/getpackagespaths' );
-const GitHubApi = require( '@octokit/rest' );
-=======
-const getSubPackagesPaths = require( '../utils/getsubpackagespaths' );
 const { Octokit } = require( '@octokit/rest' );
->>>>>>> 6a4dfb24
 
 const PACKAGE_JSON_TEMPLATE_PATH = require.resolve( '../templates/release-package.json' );
 const BREAK_RELEASE_MESSAGE = 'You aborted publishing the release. Why? Oh why?!';
@@ -101,11 +96,7 @@
 	const dryRun = Boolean( options.dryRun );
 	const emptyReleases = Array.isArray( options.emptyReleases ) ? options.emptyReleases : [ options.emptyReleases ].filter( Boolean );
 
-<<<<<<< HEAD
 	const pathsCollection = getPackagesPaths( {
-=======
-	const pathsCollection = getSubPackagesPaths( {
->>>>>>> 6a4dfb24
 		cwd: options.cwd,
 		packages: options.packages,
 		skipPackages: options.skipPackages || [],
