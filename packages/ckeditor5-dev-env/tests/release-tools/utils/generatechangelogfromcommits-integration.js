--- conflicted
+++ resolved
@@ -20,11 +20,7 @@
 
 	// These tests create a chain of releases.
 	describe( 'generateChangelogFromCommits() - integration test', function() {
-<<<<<<< HEAD
-		this.timeout( 10 * 1000 ); // 10 sec * 1000 ms
-=======
 		this.timeout( 10 * 1000 );
->>>>>>> 1d6bfa08
 
 		before( () => {
 			cwd = process.cwd();
