--- conflicted
+++ resolved
@@ -400,7 +400,6 @@
 				expect( commit.notes ).to.deep.equal( notes );
 			} );
 
-<<<<<<< HEAD
 			// See: https://github.com/ckeditor/ckeditor5/issues/7495.
 			it( 'removes duplicated scoped notes from the footer', () => {
 				const rawCommit = {
@@ -425,7 +424,8 @@
 				const commit = transformCommit( rawCommit );
 
 				expect( commit.footer ).to.equal( null );
-=======
+			} );
+
 			// See: https://github.com/ckeditor/ckeditor5/issues/7489.
 			describe( 'internal merge commits', () => {
 				const mergeCommitsToIgnore = [
@@ -483,7 +483,6 @@
 						expect( transformCommit( rawCommit ) ).to.not.equal( undefined );
 					} );
 				}
->>>>>>> cedc53f3
 			} );
 
 			describe( '"Closes" references - merging into single entry', () => {
