{
  "name": "@ckeditor/ckeditor5-dev-env",
  "version": "20.1.0",
  "description": "Tasks used during development of CKEditor 5.",
  "keywords": [],
  "main": "lib/index.js",
  "dependencies": {
<<<<<<< HEAD
    "@ckeditor/ckeditor5-dev-utils": "^13.0.1",
    "@octokit/rest": "^17.9.2",
    "chalk": "^4.0.0",
    "compare-func": "^2.0.0",
=======
    "@ckeditor/ckeditor5-dev-utils": "^20.0.0",
    "@octokit/rest": "^16.28.2",
    "chalk": "^3.0.0",
    "compare-func": "^1.3.2",
>>>>>>> 4f0737da
    "concat-stream": "^2.0.0",
    "conventional-changelog-writer": "^4.0.16",
    "conventional-commits-filter": "^2.0.6",
    "conventional-commits-parser": "^3.1.0",
    "del": "^5.1.0",
    "fs-extra": "^9.0.0",
    "git-raw-commits": "^2.0.7",
    "glob": "^7.1.6",
    "inquirer": "^7.1.0",
    "minimatch": "^3.0.4",
    "parse-github-url": "^1.0.2",
    "request": "^2.88.2",
    "semver": "^7.3.2"
  },
  "devDependencies": {
    "chai": "^4.2.0",
    "handlebars": "^4.7.6",
    "mockery": "^2.1.0",
    "proxyquire": "^2.1.3",
    "sinon": "^9.0.2"
  },
  "engines": {
    "node": ">=12.0.0",
    "npm": ">=5.7.1"
  },
  "files": [
    "lib",
    "bin"
  ],
  "bin": {
    "ckeditor5-dev-env-translations": "./bin/translations.js"
  },
  "author": "CKSource (http://cksource.com/)",
  "license": "GPL-2.0-or-later",
  "homepage": "https://github.com/ckeditor/ckeditor5-dev/tree/master/packages/ckeditor5-dev-env",
  "bugs": "https://github.com/ckeditor/ckeditor5/issues",
  "repository": {
    "type": "git",
    "url": "https://github.com/ckeditor/ckeditor5-dev.git",
    "directory": "packages/ckeditor5-dev-env"
  }
}<|MERGE_RESOLUTION|>--- conflicted
+++ resolved
@@ -5,17 +5,10 @@
   "keywords": [],
   "main": "lib/index.js",
   "dependencies": {
-<<<<<<< HEAD
-    "@ckeditor/ckeditor5-dev-utils": "^13.0.1",
+    "@ckeditor/ckeditor5-dev-utils": "^20.0.0",
     "@octokit/rest": "^17.9.2",
     "chalk": "^4.0.0",
     "compare-func": "^2.0.0",
-=======
-    "@ckeditor/ckeditor5-dev-utils": "^20.0.0",
-    "@octokit/rest": "^16.28.2",
-    "chalk": "^3.0.0",
-    "compare-func": "^1.3.2",
->>>>>>> 4f0737da
     "concat-stream": "^2.0.0",
     "conventional-changelog-writer": "^4.0.16",
     "conventional-commits-filter": "^2.0.6",
